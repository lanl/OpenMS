--- conflicted
+++ resolved
@@ -601,19 +601,14 @@
         self.energy_nuc = mol.energy_nuc
         self.nelec = mol.nelec
         # ------------------------------------
-<<<<<<< HEAD
-        return
-=======
         if self.verbose > 3:
             #self.print_summary()
             self.dump_flags()
->>>>>>> cb053744
 
     # ---------------------
     # General boson methods
     # ---------------------
 
-<<<<<<< HEAD
     def displacement_exp_val(self, mode, factor, pdm, scale_by_exp=True):
         r"""
         \sum_{mn} <m|D(z)|n> * rho_{mn}, where z=diff_eta
@@ -709,8 +704,6 @@
         return exp_val
 
 
-    def get_boson_dm(self, mode=None): # TODO: Remove eventually?
-=======
     def get_boson_occ(self):
         r"""Return photon ``mode`` density matrix.
 
@@ -740,7 +733,6 @@
         return nocc
 
     def get_boson_dm(self, mode=None):
->>>>>>> cb053744
         r"""Return photon ``mode`` density matrix.
 
         Parameters
@@ -760,13 +752,8 @@
 
         mdim = self.nboson_states[mode]
         idx = 0
-<<<<<<< HEAD
-        if mode > 0: # non-vacuum state density, not tested
-            idx = sum(self.nboson_states[:mode]) + mode
-=======
         if mode > 0:
             idx = sum(self.nboson_states[:mode]) #  + mode
->>>>>>> cb053744
 
         bc = self.boson_coeff[idx:idx+mdim, 0].copy()
         return numpy.outer(numpy.conj(bc), bc)
@@ -874,106 +861,7 @@
 
         self.e_boson = Etot
         self.boson_coeff = c
-
-<<<<<<< HEAD
         return self
-=======
-        Called by OpenMS mean-field constructors, save in :attr:`._mf`.
-        Overwrite :attr:`verbose` and :attr:`stdout` values. For each ``mode``,
-        call :func:`init_boson_coeff_guess` to save initial boson coefficient
-        guess in :attr:`boson_coeff`.
-
-        If ``couplings_var`` keyword argument is provided to function:
-            1. store in :attr:`couplings_var`,
-            2. update :attr:`optimize_varf` flag to ``True``,
-            3. call :func:`update_couplings` to update
-               :attr:`couplings_res`.
-
-        :attr:`optimize_varf` flag update **(in step 2, above)** can
-        be overwritten/undone if additional ``optimize_varf=False``
-        keyword argument is provided.
-
-        Parameters
-        ----------
-        mf : :class:`RHF <mqed.qedhf.RHF>`
-            Instance of OpenMS mean-field class.
-
-        Keyword Arguments
-        -----------------
-        couplings_var : float, :class:`list[floats] <list>`, :class:`~numpy.ndarray`
-            Variational parameter values, :math:`f_\alpha`.
-            **Optional**
-        optimize_varf : bool
-            Whether to optimize variational parameters.
-            **Optional,** ``default = False``
-
-        Raises
-        ------
-        ValueError
-            Whenever provided parameter is not expected type or shape.
-        """
-
-        self._mf = mf
-        self.verbose = mf.verbose
-        self.stdout = mf.stdout
-        self.nao = mf.nao
-
-        # Variational parameters and optimization flag (if provided)
-        if "couplings_var" in kwargs and kwargs["couplings_var"] is not None:
-
-            # QED-HF
-            if type(self._mf) == qedhf.RHF:
-                warn_msg = f"QED-HF does not require variational parameters."
-                logger.warn(self, warn_msg)
-
-            # SC/VT-QED-HF
-            elif type(self._mf) in (scqedhf.RHF, vtqedhf.RHF):
-
-                if isinstance(kwargs["couplings_var"], list):
-                    kwargs["couplings_var"] = numpy.asarray(kwargs["couplings_var"],
-                                                            dtype=float)
-
-                if (not isinstance(kwargs["couplings_var"], numpy.ndarray) or
-                    kwargs["couplings_var"].size != self.nmodes):
-                    err_msg = f"Parameter 'couplings_var' does " + \
-                              f"not have dimension: len(omega)."
-                    logger.error(self, err_msg)
-                    raise ValueError(err_msg)
-
-                # SC-QED-HF
-                if type(self._mf) == scqedhf.RHF:
-
-                    if not all(i == 1.0 for i in kwargs["couplings_var"]):
-                        err_msg = f"Value of 'f' parameter must be 1.0 for " + \
-                                  f"each mode when mean-field is SC-QED-HF."
-                        logger.error(self, err_msg)
-                        raise ValueError(err_msg)
-
-                    if ("optimize_varf" in kwargs and kwargs["optimize_varf"] == True):
-                        warn_msg = f"Cannot optimize 'f' in SC-QED-HF. " + \
-                                   f"Valus fixed to 1.0 for each mode."
-                        logger.warn(self, warn_msg)
-
-                    self.couplings_var = kwargs["couplings_var"].copy()
-                    self.update_couplings()
-                    self.optimize_varf = False
-
-                # VT-QEDHF
-                if type(self._mf) == vtqedhf.RHF:
-
-                    self.couplings_var = kwargs["couplings_var"].copy()
-                    self.update_couplings()
-                    self.optimize_varf = True
-
-                    if ("optimize_varf" in kwargs and kwargs["optimize_varf"] == False):
-                        self.optimize_varf = False
-
-            else:
-                err_msg = f"Mean-field object must be " + \
-                          f"instance of OpenMS QED object."
-                logger.error(self, err_msg)
-                raise ValueError(err_msg)
->>>>>>> cb053744
 
 
     # def update_mean_field(self, mf, **kwargs):
@@ -1003,7 +891,7 @@
     #     Keyword Arguments
     #     -----------------
     #     couplings_var : float, :class:`list[floats] <list>`, :class:`~numpy.ndarray`
-    #         Variational parameter values, :math:`f_\al`.
+    #         Variational parameter values, :math:`f_\alpha`.
     #         **Optional**
     #     optimize_varf : bool
     #         Whether to optimize variational parameters.
@@ -1182,12 +1070,9 @@
         r"""Template method to construct dipole moment matrix in AO basis."""
         raise NotImplementedError("Subclasses must implement this method.")
 
-<<<<<<< HEAD
-=======
     def get_geb_ao_1der(self, mode):
         raise NotImplementedError
 
->>>>>>> cb053744
     def construct_g_dse_JK(self):
         r"""DSE-mediated JK matrix"""
         raise NotImplementedError("Subclasses must implement this method.")
@@ -1395,13 +1280,8 @@
         for imode in range(self.nmodes):
             shift = numpy.eye(self.gmat.shape[1]) * self.z_alpha[imode] #/ mol.nelectron
             shift = s1e * self.z_alpha[imode]
-<<<<<<< HEAD
-            gtmp = (self.gmat[imode] - shift) * self.couplings_res[imode]
-            gtmp *= numpy.sqrt(0.5 * self.omega[imode])
-=======
             gtmp = (self.gmat[imode] - shift)
             gtmp *= numpy.sqrt(0.5*self.omega[imode])
->>>>>>> cb053744
 
             ci = self.boson_coeff[idx : idx + self.nboson_states[imode], 0]
             pdm = numpy.outer(numpy.conj(ci), ci)
@@ -1416,156 +1296,11 @@
                 oei_grad -= ph_exp_val * gtmp
 
             idx += self.nboson_states[imode]
-<<<<<<< HEAD
-
-        return oei
-=======
         if compute_grad:
             return oei, oei_grad
         return oei
 
 
-    def get_dse_hcore(self, dm=None, s1e=None, residue=False):
-        r"""Compute QED-RHF boson-mediated 1e- integrals.
-
-        Deprecation warning:
-        this function will be deprecated as it same as add_oei_ao and
-        this term include bilinear as well. the function name is misleading
-
-        Regardless of Fock basis or coherent-state (CS) representation,
-        return quadrupole-modified OEI contribution, which arises
-        from the DSE term of the PF Hamiltonian:
-
-        .. math::
-            \boldsymbol{h}_{\tt{DSE}} &= \boldsymbol{h}_{\tt{bare}} - \frac{1}{2}
-                                 \sum_\alpha \sum_{\mu\nu} \rho_{\mu\nu}
-                                 \cdot \boldsymbol{\tilde{q}}^\alpha_{\mu\nu} \\
-            \boldsymbol{\tilde{q}}^\alpha_{\mu\nu} &= \lambda_{\alpha}^2
-                                           \cdot \boldsymbol{Q}^\alpha_{\mu\nu}
-
-        where :math:`\boldsymbol{Q}^\alpha` is the polarized quadrupole moment matrix
-        in the AO basis.
-
-        In CS representation, when :attr:`use_cs` ``= True``, additional
-        DSE-mediated contribution to the OEI is included:
-
-        .. math::
-            \boldsymbol{h}_{\tt{CS}} &= \boldsymbol{h}_{\tt{DSE}} - \boldsymbol{\tilde{d}}^\alpha
-                                \sum_\alpha \sum_{\mu\nu} \rho_{\mu\nu}
-                                \cdot \bra{\mu}{\hat{D}}\ket{\nu} \\
-            \boldsymbol{\tilde{d}}^\alpha_{\mu\nu} &= \lambda_\alpha
-                                           \cdot \boldsymbol{D}^\alpha_{\mu\nu}
-
-        where :math:`\boldsymbol{D}^\alpha` is the polarized dipole moment matrix in
-        the AO basis.
-
-        Also in CS representation, :math:`E_{\tt{QED-HF}}` includes DSE
-        term:
-
-        .. math::
-            E_{\tt{QED-HF}} = E_{\tt{HF}}
-                            + \frac{1}{2} \sum_\alpha
-                              \langle
-                              [ \lambda_\alpha \cdot
-                                (\hat{D} - \langle{\hat{D}}\rangle_{\mu\nu})
-                              ]^2
-                              \rangle
-
-        that can also be included via the OEI, since:
-
-        .. math::
-            \langle
-            [ \lambda_\alpha
-            \cdot (\hat{D} - \langle{\hat{D}}\rangle_{\mu\nu})]^2
-            \rangle
-            &= \langle [ \lambda_\alpha
-               \cdot (\hat{D} - \langle{\hat{D}}\rangle_{\mu\nu})]^2
-               \rangle
-               \cdot \frac{\text{Tr}[\boldsymbol{S} \cdot \boldsymbol{\rho}]}
-               {N_{\tt{elec}}} \\
-            &= \tt{Tr}
-               \left[
-               \frac{[ \lambda_\alpha \cdot
-               (\hat{D} - \langle{\hat{D}}\rangle_{\mu\nu})]^2}
-               {N_{\tt{elec}}} \boldsymbol{S} \cdot \boldsymbol{\rho}
-               \right]
-
-        where :math:`\boldsymbol{\rho}` is the provided electronic density matrix,
-        ``dm``.
-
-        Parameters
-        ----------
-        dm : :class:`~numpy.ndarray`
-            Density matrix.
-        s1e : :class:`~numpy.ndarray`
-            Overlap matrix, **optional**
-            (computed if not provided).
-        residue : bool
-            Multiply by pre-factor if ``True``.
-
-              - used by VT-QED-HF solver
-              - **optional,** ``default = False``
-
-        Return
-        ------
-        dse_oei : :class:`~numpy.ndarray`
-            DSE-mediated OEI for all photon modes.
-        """
-
-        warnings.warn(
-            "The 'get_dse_hcore' function is deprecated, please use add_oei_ao" +
-            "instead because since boson-mediated oei part includes both DSE and bilinear term",
-            DeprecationWarning,
-            stacklevel=2,
-        )
-
-        if s1e is None:
-            s1e = self._mf.get_ovlp(self._mol)
-
-        # Always shift OEI with photon ground state energy
-        dse_oei = self.e_boson * s1e / self.nelectron
-
-        # DSE contribution
-        g_dse = numpy.ones(self.nmodes) if not residue else \
-                (self.couplings_res ** 2)
-
-        if self.complete_basis:
-            dse_oei -= 0.5 * lib.einsum("X, Xpq-> pq", g_dse, self.q_lambda_ao)
-        else:
-            s_eval, s_evec = scipy.linalg.eigh(s1e)
-            idx = s_eval > 1e-15
-            s_inv = numpy.dot(s_evec[:, idx] / s_eval[idx], s_evec[:, idx].conj().T)
-
-            tmp_term = lib.einsum("Xpr, rs, Xsq-> Xpq", self.gmat, s_inv, self.gmat)
-            dse_oei += 0.5 * lib.einsum("X, Xpq-> pq", g_dse, tmp_term)
-            del (tmp_term)
-
-        # DSE contributions to OEI and total energy from coherent-state representation
-        if self.use_cs == True:
-            dse_oei += 0.5 * numpy.sum(self.z_alpha**2 * g_dse) * s1e / self.nelectron
-            dse_oei -= lib.einsum("X, Xpq-> pq", g_dse * self.z_alpha, self.gmat)
-
-        # E-P bilinear coupling contribution
-        g_ep = numpy.ones(self.nmodes) if not residue else \
-               self.couplings_res
-
-        ep_term = numpy.zeros((self.nao, self.nao))
-        for a in range(self.nmodes):
-
-            shift = s1e * self.z_alpha[a]
-            gtmp = (self.gmat[a] - shift) * numpy.sqrt(0.5 * self.omega[a])
-            gtmp *= g_ep[a]
-
-            ph_exp_val = self.get_bdag_minus_b_expval(a)
-            ep_term += (gtmp * ph_exp_val)
-
-        dse_oei -= ep_term
-        del (g_ep, shift, gtmp, ph_exp_val, ep_term)
-
-        return dse_oei
->>>>>>> cb053744
-
-
     # def get_dse_hcore(self, dm=None, s1e=None, residue=False):
     #     r"""Compute QED-RHF boson-mediated 1e- integrals.
 
@@ -1577,58 +1312,62 @@
     #     return quadrupole-modified OEI contribution, which arises
     #     from the DSE term of the PF Hamiltonian:
 
-    #     .. math::
-    #         \bm{h}_{\tt{DSE}} &= \bm{h}_{\tt{bare}} - \frac{1}{2}
-    #                              \sum_\al \sum_{\mu\nu} \rho_{\mu\nu}
-    #                              \cdot \bm{\tilde{q}}^\al_{\mu\nu} \\
-    #         \bm{\tilde{q}}^\al_{\mu\nu} &= \la_{\al}^2
-    #                                        \cdot \bm{Q}^\al_{\mu\nu}
-    #     where :math:`\bm{Q}^\al` is the polarized quadrupole moment matrix
-    #     in the AO basis.
+    #    .. math::
+    #        \boldsymbol{h}_{\tt{DSE}} &= \boldsymbol{h}_{\tt{bare}} - \frac{1}{2}
+    #                             \sum_\alpha \sum_{\mu\nu} \rho_{\mu\nu}
+    #                             \cdot \boldsymbol{\tilde{q}}^\alpha_{\mu\nu} \\
+    #        \boldsymbol{\tilde{q}}^\alpha_{\mu\nu} &= \lambda_{\alpha}^2
+    #                                       \cdot \boldsymbol{Q}^\alpha_{\mu\nu}
+    #
+    #    where :math:`\boldsymbol{Q}^\alpha` is the polarized quadrupole moment matrix
+    #    in the AO basis.
 
     #     In CS representation, when :attr:`use_cs` ``= True``, additional
     #     DSE-mediated contribution to the OEI is included:
 
-    #     .. math::
-    #         \bm{h}_{\tt{CS}} &= \bm{h}_{\tt{DSE}} - \bm{\tilde{d}}^\al
-    #                             \sum_\al \sum_{\mu\nu} \rho_{\mu\nu}
-    #                             \cdot \mel*{\mu}{\hat{D}}{\nu} \\
-    #         \bm{\tilde{d}}^\al_{\mu\nu} &= \la_\al
-    #                                        \cdot \bm{D}^\al_{\mu\nu}
-    #     where :math:`\bm{D}^\al` is the polarized dipole moment matrix in
-    #     the AO basis.
+    #    .. math::
+    #        \boldsymbol{h}_{\tt{CS}} &= \boldsymbol{h}_{\tt{DSE}} - \boldsymbol{\tilde{d}}^\alpha
+    #                            \sum_\alpha \sum_{\mu\nu} \rho_{\mu\nu}
+    #                            \cdot \bra{\mu}{\hat{D}}\ket{\nu} \\
+    #        \boldsymbol{\tilde{d}}^\alpha_{\mu\nu} &= \lambda_\alpha
+    #                                       \cdot \boldsymbol{D}^\alpha_{\mu\nu}
+
+    #    where :math:`\boldsymbol{D}^\alpha` is the polarized dipole moment matrix in
+    #    the AO basis.
 
     #     Also in CS representation, :math:`E_{\tt{QED-HF}}` includes DSE
     #     term:
 
-    #     .. math::
-    #         E_{\tt{QED-HF}} = E_{\tt{HF}}
-    #                         + \frac{1}{2} \sum_\al
-    #                           \langle
-    #                           [ \la_\al \cdot
-    #                             (\hat{D} - \ev*{\hat{D}}_{\mu\nu})
-    #                           ]^2
-    #                           \rangle
-    #     that can also be included via the OEI, since:
-
-    #     .. math::
-    #         \langle
-    #         [ \la_\al
-    #         \cdot (\hat{D} - \ev*{\hat{D}}_{\mu\nu})]^2
-    #         \rangle
-    #         &= \langle [ \la_\al
-    #            \cdot (\hat{D} - \ev*{\hat{D}}_{\mu\nu})]^2
-    #            \rangle
-    #            \cdot \frac{\Tr[\bm{S} \cdot \bm{\rho}]}
-    #            {N_{\tt{elec}}} \\
-    #         &= \tt{Tr}
-    #            \left[
-    #            \frac{[ \la_\al \cdot
-    #            (\hat{D} - \ev*{\hat{D}}_{\mu\nu})]^2}
-    #            {N_{\tt{elec}}} \bm{S} \cdot \bm{\rho}
-    #            \right]
-    #     where :math:`\bm{\rho}` is the provided electronic density matrix,
-    #     ``dm``.
+    #    .. math::
+    #        E_{\tt{QED-HF}} = E_{\tt{HF}}
+    #                        + \frac{1}{2} \sum_\alpha
+    #                          \langle
+    #                          [ \lambda_\alpha \cdot
+    #                            (\hat{D} - \langle{\hat{D}}\rangle_{\mu\nu})
+    #                          ]^2
+    #                          \rangle
+
+    #    that can also be included via the OEI, since:
+
+    #    .. math::
+    #        \langle
+    #        [ \lambda_\alpha
+    #        \cdot (\hat{D} - \langle{\hat{D}}\rangle_{\mu\nu})]^2
+    #        \rangle
+    #        &= \langle [ \lambda_\alpha
+    #           \cdot (\hat{D} - \langle{\hat{D}}\rangle_{\mu\nu})]^2
+    #           \rangle
+    #           \cdot \frac{\text{Tr}[\boldsymbol{S} \cdot \boldsymbol{\rho}]}
+    #           {N_{\tt{elec}}} \\
+    #        &= \tt{Tr}
+    #           \left[
+    #           \frac{[ \lambda_\alpha \cdot
+    #           (\hat{D} - \langle{\hat{D}}\rangle_{\mu\nu})]^2}
+    #           {N_{\tt{elec}}} \boldsymbol{S} \cdot \boldsymbol{\rho}
+    #           \right]
+
+    #    where :math:`\boldsymbol{\rho}` is the provided electronic density matrix,
+    #    ``dm``.
 
     #     Parameters
     #     ----------
@@ -2213,11 +1952,8 @@
     def __init__(self, *args, **kwargs):
         super().__init__(*args, **kwargs)
 
-<<<<<<< HEAD
-=======
         self.vmat = None  #
 
->>>>>>> cb053744
     def relax(self):
         raise NotImplementedError("Method not implemented!")
 
@@ -2235,8 +1971,13 @@
     mol.build()
 
     nmodes = 1
+
     omega = numpy.zeros(nmodes)
     omega[0] = 0.5
+
+    gfac = numpy.zeros(nmodes)
+    gfac[0] = 0.05
+
     vec = numpy.zeros((nmodes, 3))
     vec[0, :] = 0.05 * numpy.asarray([0.0, 0.0, 1.0])
 
