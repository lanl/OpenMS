#
# @ 2023. Triad National Security, LLC. All rights reserved.
#
# This program was produced under U.S. Government contract 89233218CNA000001
# for Los Alamos National Laboratory (LANL), which is operated by Triad
# National Security, LLC for the U.S. Department of Energy/National Nuclear
# Security Administration. All rights in the program are reserved by Triad
# National Security, LLC, and the U.S. Department of Energy/National Nuclear
# Security Administration. The Government is granted for itself and others acting
# on its behalf a nonexclusive, paid-up, irrevocable worldwide license in this
# material to reproduce, prepare derivative works, distribute copies to the
# public, perform publicly and display publicly, and to permit others to do so.
#
# Authors:   Yu Zhang    <zhy@lanl.gov>
#          Ilia Mazin <imazin@lanl.gov>
#

from typing import Union, List
import warnings
import numpy
import scipy
from pyscf import lib
from pyscf import gto
from pyscf.lib import logger
from openms.lib.ov_blocks import one_e_blocks, block_diag
from openms.lib.ov_blocks import two_e_blocks, two_e_blocks_full
from openms.mqed import qedhf, scqedhf, vtqedhf


def get_bosonic_Ham(nmodes, nboson_states, omega, za, Fa):
    r"""Construct Bosonic Hamiltonian in different representation
    after integrating out the electronic DOF.

    TODO: Finish constructing the Hb matrix in different representation:

        - Fock/CS representation.
        - FIXME: squeezed coherent state :math:`S(F)D(z)\ket{0}`
        - FIXME: Displaced squeezed state :math:`D(z)S(F)\ket{0}`
        - FIXME: Squeezed LF :math:`S(F) D(\hat{f})\ket{0}`
        - FIXME: LF squeezed :math:`D(\hat{f})S(F) \ket{0}`

    Bosonic Hamiltonain after integrating out the electronic DOF:

    .. math::

        H_b = \omega_\alpha b^\dagger_\alpha b_\alpha +
              \sqrt{\frac{\omega_\alpha}{2}}\langle\lambda_\alpha\cdot\boldsymbol{D}
              \rangle (b^\dagger_\alpha + b_\alpha)

    It becomes diagonal in the CS representation:

    .. math::

        H_{cs} = \omega_\alpha b^\dagger_\alpha b_\alpha

    In the SC representation, it is

    .. math::

        H_{sc} = \omega_\alpha b^\dagger_\alpha b_\alpha + TBA.

    In the VSQ + VLF representation:

    .. math::

       H_{VSQ} = &\omega (\cosh(2r)\omega_\alpha b^\dagger_\alpha b_\alpha + \sinh^2(r)
                 -\frac{1}{2}\sinh(2r)[b^2_\alpha + b^{\dagger 2}_\alpha]
                 \\
                 & + e^{-r} \sqrt{\frac{\omega_\alpha}{2}}\langle\Delta\lambda_\alpha\cdot\boldsymbol{D}
                  \rangle (b^\dagger_\alpha + b_\alpha)
                 + TBA.
    """

    boson_size = sum(nboson_states)
    Hb = numpy.zeros((boson_size, boson_size))
    idx = 0
    for imode in range(nmodes):
        jmode = imode
        cosh2r = numpy.cosh(2.0 * Fa[imode])
        sinhr = numpy.sinh(Fa[imode])
        mdim = nboson_states[imode]
        # diaognal term, didn't include ZPE
        H0 = numpy.diag(numpy.arange(mdim) * cosh2r + sinhr * sinhr) * omega[imode]

        # off-diaognal term
        h_od = numpy.diag(numpy.sqrt(numpy.arange(1, mdim)), k = 1) \
            + numpy.diag(numpy.sqrt(numpy.arange(1, mdim)), k = -1)
        H0 += h_od * za[imode]

        Hb[idx:idx+mdim, idx:idx+mdim] = H0
        idx += mdim
    return Hb


def get_dipole_ao(mol, add_nuc_dipole=True, origin_shift=None):
    r"""Return dipole moment matrix in atomic orbital (AO) basis.

    The first dimension specifies a Cartesian coordinate:
    (**X**, **Y**, **Z**).

    Parameters
    ----------
    mol : :class:`MoleBase <pyscf.gto.mole.MoleBase>`
        PySCF molecule object.

    Keyword Arguments
    -----------------
    add_nuc_dipole : bool
        Nuclear component in dipole moment matrix,
        **optional** ``default = True``.
    origin_shift : :class:`~numpy.ndarray`
        If not None, dipole computed as if
        molecule has been shifted away from
        origin by some distance,
        **optional** ``default = True``.

    Return
    ------
    dipole_ao : :class:`~numpy.ndarray`
        Dipole moment matrix.
    """

    origin = numpy.zeros(3, dtype=float)

    # Center of nuclear charge
    if add_nuc_dipole:
        charge_center = lib.einsum("i,ix->x",
                                   mol.atom_charges(), mol.atom_coords())
        charge_center /= numpy.sum(mol.atom_charges())

        origin += charge_center

    # Shift away from origin
    if origin_shift is not None:
        origin -= origin_shift

    with mol.with_common_orig(origin):
        dipole_ao = -mol.intor_symmetric("int1e_r", comp=3)
        return dipole_ao


def get_quadrupole_ao(mol, add_nuc_dipole=True, origin_shift=None):
    r"""Return quadrupole moment matrix in AO basis.

    .. math::

        Q_{uv} = & \bra{u} (\mu_{tot} e)^2 \ket{v} \\
             = & \bra{u} (e^T  Q  e) \ket{v} + 2 \bra{u} \mu  e \ket{v} (\mu_{nuc} e) + (\mu_{nuc} e)^2

    The first dimension specifies the vector direction:

        ========= ========= =========
         [0]: XX   [3]: XY   [6]: XZ
         [1]: YX   [4]: YY   [7]: YZ
         [2]: ZX   [5]: ZY   [8]: ZZ
        ========= ========= =========

    Diagonal elements correspond to:

        quadrupole_ao[0] = :math:`\bm{Q}_{XX}`

        quadrupole_ao[4] = :math:`\bm{Q}_{YY}`

        quadrupole_ao[8] = :math:`\bm{Q}_{ZZ}`

    The lower- and upper-triangles are related as:

        quadrupole_ao[1] = :math:`\bm{Q}_{YX}`

        quadrupole_ao[2] = :math:`\bm{Q}_{ZX}`

        quadrupole_ao[3] = :math:`(\bm{Q}_{YX})^T`

        quadrupole_ao[5] = :math:`\bm{Q}_{ZY}`

        quadrupole_ao[6] = :math:`(\bm{Q}_{ZX})^T`

        quadrupole_ao[7] = :math:`(\bm{Q}_{ZY})^T`

    Parameters
    ----------
    mol : :class:`MoleBase <pyscf.gto.mole.MoleBase>`
        PySCF molecule object.

    Keyword Arguments
    -----------------
    add_nuc_dipole : bool
        Nuclear component in quadrupole moment matrix,
        **optional** ``default = True``.
    origin_shift : :class:`~numpy.ndarray`
        If not None, dipole computed as if
        molecule has been shifted away from
        origin by some distance,
        **optional** ``default = True``.

    Return
    ------
    quadrupole_ao : :class:`~numpy.ndarray`
        Quadrupole moment matrix.
    """

    origin = numpy.zeros(3, dtype=float)

    # Center of nuclear charge
    if add_nuc_dipole == True:
        charge_center = lib.einsum("i,ix->x",
                                   mol.atom_charges(), mol.atom_coords())
        charge_center /= numpy.sum(mol.atom_charges())

        origin += charge_center

    # Shift away from origin
    if origin_shift is not None:
        origin -= origin_shift

    with mol.with_common_orig(origin):
        quadrupole_ao = -mol.intor("int1e_rr")
        return quadrupole_ao


class Boson(object):
    r"""Boson base class.

    At minimum, :meth:`~Boson.__init__` requires:

        1. PySCF molecule object for electronic quantities,
        2. frequency value and vector for each ``mode`` you wish to
           create in constructing :class:`Boson` object.

    Number of provided frequencies and vectors determines value of
    :attr:`nmodes`. ``nboson_states`` keyword argument defines particle number
    value for each ``mode``, ``default = 1`` for all modes.

    Note
    ----
    If coupling constants :attr:`gfac` are not provided,
    normalization constants for :attr:`vec` of each ``mode``
    are used.

    Parameters
    ----------
    mol : :class:`MoleBase <pyscf.gto.mole.MoleBase>`
        PySCF molecule object.
    omega : float, :class:`list[floats] <list>`, :class:`~numpy.ndarray`
        Bosonic frequencies, :math:`\om_\al`.
    vec : list, :class:`~numpy.ndarray`
        Bosonic mode vectors, :math:`\bm{e}_\al`.

    Keyword Arguments
    -----------------
    gfac : float, :class:`list[floats] <list>`, :class:`~numpy.ndarray`
        Coupling constants, :math:`\la_\al`, **optional**.
    nboson_states : int, :class:`list[ints] <list>`, :class:`~numpy.ndarray`
        Number states for each mode, **optional**
        ``default = [1] * nmodes``.

    Attributes
    ----------
    boson_type : str
        Type of boson object.
    cavity_type : str
        Type of cavity environment.
    omega : :class:`~numpy.ndarray`
        Bosonic frequencies, :math:`\om_\al`.
    vec : :class:`~numpy.ndarray`
        Bosonic mode vectors, :math:`\bm{e}_\alpha`.
    gfac : :class:`~numpy.ndarray`
        Coupling constants, :math:`\la_\al`.
    nmodes : int
        Number of boson modes, :code:`len(omega)`.
    nboson_states : :class:`~numpy.ndarray`
        Number states of each ``mode``.
    use_cs : bool
        Coherent-state basis if ``True``,
        otherwise use Fock basis.
    z_alpha : :class:`~numpy.ndarray`
        :math:`z_\alpha` of each ``mode``,
        non-zero in coherent-state.
    boson_coeff : :class:`list[ndarray] <list>`
        Bosonic eigenvectors of each ``mode``.
    e_boson : float
        Bosonic energy.
    verbose : int
        Level of output message detail.
    stdout :
        Where/how to output messages.

    _mol : :class:`MoleBase <pyscf.gto.mole.MoleBase>`
        PySCF molecule object.
    nao : int
        Size of electronic basis set.
    nelectron : int
        Number of electrons.

    _mf : :class:`RHF <mqed.qedhf.RHF>`
        Instance of OpenMS mean-field class.
    add_nuc_dipole : bool
        Include nuclear component in dipole/quadrupole,
        **optional** ``default = True``.
    origin_shift : :class:`~numpy.ndarray`
        XYZ coordinates by which to shift
        molecule away from origin,
        **optional** ``default = None``.
    complete_basis : bool
        Controls how OEI component is computed,
        **optional** ``default = True``.
    couplings : :class:`~numpy.ndarray`
        Coupling terms, :math:`\la_\al`,
        copy of :attr:`gfac`.
    couplings_bilinear : :class:`~numpy.ndarray`
        Bilinear coupling terms,
        :math:`\sqrt{\frac{\om_\al}{2}} \la_\al`.
    couplings_self : :class:`~numpy.ndarray`
        Dipole self-energy coupling terms,
        :math:`\frac{1}{2} \la_\al^2`.
    couplings_var : :class:`~numpy.ndarray`
        Variational parameters, :math:`\bm{f}`.

        - ``Default = 0`` for each mode.
        - For SC-QED-HF, ``= 1`` for each ``mode``.
        - For VT-QED-HF, ``= 0.5`` for each ``mode``
          (if no values provided in arguments).
    couplings_res : :class:`~numpy.ndarray`
        Difference between :math:`1.0` and :attr:`couplings_var`.
        ``Default = 1`` for each ``mode``.
    optimize_varf : bool
        Optimize variational parameters, :math:`\bm{f}`.
        ``Default = False``.

    Raises
    ------
    ValueError
        Whenever provided parameter is not expected type or shape.
    NotImplementedError
        Most methods in :class:`Boson` are templates that
        are meant to be overwritten by its subclasses.
    """

    def __init__(
        self, mol, omega=None, vec=None, gfac=None,
        mf=None,
        nboson_states: Union[int, List[int]] = 1,
        add_nuc_dipole=True,
        **kwargs
    ):

        # PySCF molecule object
        self._mol = None
        if not isinstance(mol, gto.mole.MoleBase):
            err_msg = f"Parameter 'mol' is not an instance " + \
                      f"of MoleBase class, part of the PySCF " + \
                      f"quantum chemistry software package."
            logger.error(self, err_msg)
            raise ValueError(err_msg)

        else:
            self._mol = mol
            self.verbose = mol.verbose
            self.stdout = mol.stdout
            self.nelectron = mol.nelectron

        # Default: Include nuclear component in dipole/quadrupole
        self.add_nuc_dipole = add_nuc_dipole

        # Additional shift of molecule from dipole/quadrupole origin
        self.origin_shift = None
        if "origin_shift" in kwargs and kwargs["origin_shift"] is not None:

            o_shift = kwargs["origin_shift"].copy()
            if isinstance(o_shift, list):
                o_shift = numpy.asarray(o_shift, dtype=float)

            if (not isinstance(o_shift, numpy.ndarray)
                or o_shift.size != 3):
                err_msg = f"Parameter 'omega_shift' does " + \
                          f"not have dimension: len(3)."
                logger.error(self, err_msg)
                raise ValueError(err_msg)

            else:
                self.origin_shift = o_shift.copy()
                del (o_shift)


        # Determines if QED-OEI contribution constructed from
        # quadrupole moment matrix or product of dipole moment matrices
        self.complete_basis = kwargs.get("complete_basis", True)

        # Cavity modes and frequencies
        self.omega = self.nmodes = None

        if isinstance(omega, list):
            omega = numpy.asarray(omega, dtype=float)

        if not isinstance(omega, (float, numpy.ndarray)):
            err_msg = f"Parameter 'omega' is not float, " + \
                      f"list of floats, or ndarray of floats."
            logger.error(self, err_msg)
            raise ValueError(err_msg)

        else:
            if isinstance(omega, float):
                self.omega = numpy.asarray(omega, dtype=float)
            else:
                self.omega = omega.copy()
            self.nmodes = omega.size

        # Molecular coupling strengths
        self.gfac = None

        if gfac is not None:
            if isinstance(gfac, list):
                gfac = numpy.asarray(gfac, dtype=float)

            # Check if gfac is an array and has the same size as omega
            if (not isinstance(gfac, numpy.ndarray)
                or gfac.size != self.nmodes):
                err_msg = f"Parameter 'gfac' does not " + \
                          f"have dimension: len(omega)."
                logger.error(self, err_msg)
                raise ValueError(err_msg)

            else:
                self.gfac = gfac.copy()

        else:
            debug_msg = f"Parameter 'gfac' not provided, will use " + \
                        f"normalization constant of 'vec' parameter."
            logger.debug(self, debug_msg)

        # Cavity mode polarization vectors
        self.vec = None

        if isinstance(vec, list):
            vec = numpy.asarray(vec, dtype=float)

        if (not isinstance(vec, numpy.ndarray)
            or vec.shape != (self.nmodes, 3)):
            err_msg = f"Parameter 'vec' does not have " + \
                      f"dimensions: (len(omega), 3)."
            logger.error(self, err_msg)
            raise ValueError(err_msg)

        # Normalize vectors first, use normalization constants
        # as the gfac values, if coupling strengths were not provided
        else:
            m_cnsts = numpy.zeros(self.nmodes)
            for a in range(self.nmodes):
                cnst = m_cnsts[a] = numpy.sqrt(numpy.dot(vec[a], vec[a]))
                if cnst > 1e-15: # Prevent division by zero
                    vec[a] = vec[a] / cnst

            if self.gfac is None:
                self.gfac = m_cnsts.copy()
            del m_cnsts

            self.vec = vec.copy()

        # Cavity mode photon occupation numbers
        self.nboson_states = numpy.ones(self.nmodes, dtype=int)

        # Photon occupation specified by integer or list of integers
        if isinstance(nboson_states, int): # same occupation for all modes
            nboson_states = numpy.repeat(nboson_states, self.nmodes)
        elif isinstance(nboson, list): # each mode has own occupation
            nboson_states = numpy.asarray(nboson_states, dtype=int)

        if (isinstance(nboson_states, numpy.ndarray)
            and (nboson_states.size == self.nmodes)):

            if not all(i >= 0 for i in nboson_states):
                err_msg = f"Elements of 'nboson_states' are " + \
                          f"not all integers >= 0."
                logger.error(self, err_msg)
                raise ValueError(err_msg)

            else:
                self.nboson_states = nboson_states.copy()

        else:
            err_msg = f"Parameter 'nboson_states' is not int, " + \
                      f"list of ints, or ndarray of ints."
            logger.error(self, err_msg)
            raise ValueError(err_msg)

        # Photon wavefunction (default : coherent-state (CS))
        # Fock state representation if CS flag set to False
        self.use_cs = kwargs.get('use_cs', True)
        self.z_alpha = numpy.zeros(self.nmodes, dtype=float)

        # Providing CS "z_alpha" values also sets CS flag to False
        if "z_alpha" in kwargs and kwargs["z_alpha"] is not None:

            z_a = kwargs["z_alpha"].copy()
            if isinstance(z_a, list):
                z_a = numpy.asarray(z_a, dtype=float)

            if (not isinstance(z_a, numpy.ndarray) or z_a.size != self.nmodes):
                err_msg = f"Parameter 'z_alpha' does " + \
                          f"not have dimension: len(omega)."
                logger.error(self, err_msg)
                raise ValueError(err_msg)

            else:
                self.use_cs = False
                self.z_alpha = z_a.copy()

        if self.use_cs:
            logger.info(self, "CS basis for photon is used")
        else:
            logger.info(self, "Fock basis for photon is used")

        if "couplings_var" in kwargs:
            self.couplings_var = kwargs["couplings_var"]
            self.optimize_varf = False
        else:
            self.optimize_varf = True
            self.couplings_var = 0.5 * numpy.ones(self.nmodes)

        self.squeezed_cs = kwargs.get("squeezed_cs", False)
        self.optimize_vsq = kwargs.get("optimize_vsq", False)
        self.squeezed_var = numpy.zeros(self.nmodes)
        if "squeezed_var" in kwargs:
            self.optimize_vsq = False
            self.squeezed_var = kwargs["squeezed_var"]

        # Pre-factors of PF Hamiltonian components from coupling strengths
        self.couplings = numpy.asarray(self.gfac, dtype=float)
        self.couplings_bilinear = numpy.zeros(self.nmodes, dtype=float)
        self.couplings_self = numpy.zeros(self.nmodes, dtype=float)
        self.e_boson_grad_r = numpy.zeros(self.nmodes, dtype=float)
        self.couplings_res = numpy.zeros(self.nmodes, dtype=float)

        for a in range(self.nmodes):
            self.couplings_bilinear[a] = (
                self.couplings[a] * numpy.sqrt(0.5 * self.omega[a])
            )
            self.couplings_res[a] = 1.0 - self.couplings_var[a]
            self.couplings_self[a] = 0.5 * self.couplings[a] ** 2

        # Variational attributes (default : QED-HF)
        self.optimize_varf = False

        # Boson info
        self.boson_type = self.__class__.__name__
        self.cavity_type = None
        boson_size = sum(self.nboson_states)
        self.boson_coeff = numpy.zeros((boson_size, boson_size))
        self.boson_coeff[:, 0] = 1.0/numpy.sqrt(boson_size)
        self.e_boson = 0.0

        # Mean-field info
        self._mf = mf
        self.nao = self._mol.nao_nr()
        self.dipole_ao = None
        self.quadrupole_ao = None

        # Values used by 'post-hf integrals' methods
        # whether to shfit the h1 in post-hf integral with DSE_oei
        self.shift = kwargs.get("shift", False)
        # self.shift = shift

        # ------------------------------------
        # TODO: reorganize the following
        # get molecular attributes
        self.spin = mol.spin
        self.intor = mol.intor
        self.symmetry = mol.symmetry
        self.intor_symmetric = mol.intor_symmetric
        self._pseudo = mol._pseudo
        self._ecpbas = mol._ecpbas
        self._add_suffix = mol._add_suffix
        self.nao_nr = mol.nao_nr
        self.ao_loc_nr = mol.ao_loc_nr

        self._atm = mol._atm
        self._bas = mol._bas
        self._env = mol._env
        self.energy_nuc = mol.energy_nuc
        self.nelec = mol.nelec
        # ------------------------------------

    # ---------------------
    # General boson methods
    # ---------------------

    def get_boson_dm(self, mode=None):
        r"""Return photon ``mode`` density matrix.

        Parameters
        ----------
        mode : int
            Index for ``mode`` stored in the object.

        Returns
        -------
        :class:`~numpy.ndarray`
            photon mode density matrix
        """

        if mode is None:
            bc = self.boson_coeff[:, 0].copy()
            return numpy.outer(numpy.conj(bc), bc)

        mdim = self.nboson_states[mode]
        idx = 0
        if mode > 0:
            idx = sum(self.nboson_states[:mode])  + mode

        bc = self.boson_coeff[idx:idx+mdim, 0].copy()
        return numpy.outer(numpy.conj(bc), bc)


<<<<<<< HEAD
    def update_boson_coeff(self, dm):
=======
    def update_boson_coeff(self, eref, dm):
>>>>>>> 11d16fe2
        r"""Update eigenvectors for all modes in :class:`Boson`.

        Construct and diagonalize photonic component of the
        Pauli-Fierz Hamiltonian for ``mode`` of :class:`Boson`.
        Store eigenvectors in :attr:`boson_coeff`, update
        photonic energy, :attr:`e_boson`.

        .. math::
            \hat{H}_\tt{photon}
            &= \sum_\al \hat{H}^\al_\tt{photon} \\
            \hat{H}^\al_\tt{photon}
            &= \om_\al \cb{\al} \ab{\al}
             + \sqrt{\frac{\om_\al}{2}} \bm{e}_\al
               \cdot \sum_{\mu\nu} \rho_{\mu\nu}
               \cdot \mel*{\mu}{\la_\al \cdot \hat{D}}{\nu} (\cb{\al} + \ab{\al})
        where :math:`\bm{\rho}` is the provided electronic density matrix, ``dm``.

        --------------------------------------------------------------------

        The bosonic creation and annihilation operators act on photon number
        states as:

        .. math::
            \cb{} \ab{} \ket{m} &= m \ket{m} \\
                  \cb{} \ket{m} &= \sqrt{m+1} \ket{m+1} \\
                  \ab{} \ket{m} &= \sqrt{m} \ket{m-1}
        In the Fock/particle number basis, the off-diagonal bilinear
        interaction terms are:

        .. math::
            \mel*{n}{\cb{} + \ab{}}{m}
            &= \mel*{n}{\cb{}}{m} + \mel*{n}{\ab{}}{m} \\
            &= \mel*{n}{\sqrt{m+1}}{m+1} + \mel*{n}{\sqrt{m}}{m-1} \\
            &= \d{m+1}{n} \sqrt{m+1} + \d{m-1}{n} \sqrt{m}

        .. note::
            In coherent-state representation, photonic Hamiltonian
            has only diagonal terms.
            :math:`\hat{H}_{\tt{photon}}=\sum_{\al}\om_{\al}\cb{\al}\ab{\al}`

<<<<<<< HEAD
=======

        In the VSQ representation: (TBA)

>>>>>>> 11d16fe2
        Parameters
        ----------
        eref : float
            Reference electronic energy.
        dm : :class:`~numpy.ndarray`
            Density matrix.
<<<<<<< HEAD
        """

        # Total photon energy
        ph_e_tot = 0.0

        for a in range(self.nmodes):
            mdim = self.nboson[a] + 1

            # Diagonal terms
            hmat = numpy.diag(self.omega[a] * numpy.arange(mdim))

            # Off diagonal terms, scaled by bilinear-coupling term and residual
            # coupling values, if the cavity mode has non-zero photon occupation
            # Also, photonic Hamiltonian is diagonal in CS representation
            if mdim > 1 and self.use_cs == False:

                h_od = numpy.diag(numpy.sqrt(numpy.arange(1, mdim)), k = 1) \
                        + numpy.diag(numpy.sqrt(numpy.arange(1, mdim)), k = -1)

                za = lib.einsum("pq, qp-> ", self.get_geb_ao(a), dm)
                za *= self.couplings_res[a]

                hmat -= (h_od * za)

            # Photon cavity mode eigenvectors
            self.boson_coeff[a] = h_evec = self._mf.eig(hmat, numpy.eye(mdim))[1]

            # Photon mode energy
            mode_e_tot = 0.0
            for n in range(mdim):
                coeff_term = numpy.conj(h_evec[n, 0]) * h_evec[n, 0]
                mode_e_tot += self.omega[a] * n * coeff_term
            ph_e_tot += mode_e_tot # add to total photon energy

        self.e_boson = ph_e_tot

=======

        Returns
        -------
        :class:`~numpy.ndarray`, :class:`~numpy.ndarray`
            Eigenvalues and eigenvectors of the photonic Hamiltonian.
        """

        # use the new get_bosonic_Ham to get the matrix

        # # Total photon energy
        # ph_e_tot = 0.0

        # for a in range(self.nmodes):
        #     mdim = self.nboson_states[a]

        #     # Diagonal terms
        #     hmat = numpy.diag(self.omega[a] * numpy.arange(mdim))

        #     # Off diagonal terms, scaled by bilinear-coupling term and residual
        #     # coupling values, if the cavity mode has non-zero photon occupation
        #     # Also, photonic Hamiltonian is diagonal in CS representation
        #     if mdim > 1 and self.use_cs == False:

        #         h_od = numpy.diag(numpy.sqrt(numpy.arange(1, mdim)), k = 1) \
        #                 + numpy.diag(numpy.sqrt(numpy.arange(1, mdim)), k = -1)

        #         za = lib.einsum("pq, qp-> ", self.get_geb_ao(a), dm)
        #         za *= self.couplings_res[a]

        #         hmat -= (h_od * za)

        #     # Photon cavity mode eigenvectors
        #     self.boson_coeff[a] = h_evec = self._mf.eig(hmat, numpy.eye(mdim))[1]

        #     # Photon mode energy
        #     mode_e_tot = 0.0
        #     for n in range(mdim):
        #         coeff_term = numpy.conj(h_evec[n, 0]) * h_evec[n, 0]
        #         mode_e_tot += self.omega[a] * n * coeff_term
        #     ph_e_tot += mode_e_tot # add to total photon energy
        # self.e_boson = ph_e_tot

        # we assume noninteracting bosons at this moment
        za = lib.einsum("pq, Xpq ->X", dm, self.gmat) - self.z_alpha
        za *= self.couplings_res * numpy.sqrt(self.omega/2.0) # only consider the residual part

        Fa = self.squeezed_var
        hmat = get_bosonic_Ham(self.nmodes, self.nboson_states, self.omega, za, Fa)

        # Photon cavity mode eigenvectors
        # h_evec = self._mf.eig(hmat, numpy.eye(sum(nboson_states)))[1]
        e, c = scipy.linalg.eigh(hmat)
        idx = numpy.argmax(abs(c.real), axis=0)
        e = e[idx]
        c[:,c[idx,numpy.arange(len(e))].real<0] *= -1

        # Photon ground state energy
        Etot = 0.0
        # we did't include ZPE here
        idx = 0
        for imode in range(self.nmodes):
            mdim = self.nboson_states[imode]
            sinh2r = numpy.sinh(2.0 * Fa[imode])
            cosh2r = numpy.cosh(2.0 * Fa[imode])

            p = c[idx:idx+mdim,0].conj() * c[idx:idx+mdim,0]
            nw = (numpy.arange(mdim) + 0.5) * cosh2r - 0.5
            nw_grad = (numpy.arange(mdim) + 0.5) * sinh2r * 2.0
            Etot += self.omega[imode] * numpy.dot(p, nw)
            self.e_boson_grad_r[imode] = self.omega[imode] * numpy.dot(p, nw_grad)
            idx += mdim

        self.e_boson = Etot
        self.boson_coeff = c
>>>>>>> 11d16fe2
        return self


    def update_mean_field(self, mf, **kwargs):
        r"""
        Update with attributes from mean-field object, parameter ``mf``.

        Called by OpenMS mean-field constructors, save in :attr:`._mf`.
        Overwrite :attr:`verbose` and :attr:`stdout` values. For each ``mode``,
        call :func:`init_boson_coeff_guess` to save initial boson coefficient
        guess in :attr:`boson_coeff`.

        If ``couplings_var`` keyword argument is provided to function:
            1. store in :attr:`couplings_var`,
            2. update :attr:`optimize_varf` flag to ``True``,
            3. call :func:`update_couplings` to update
               :attr:`couplings_res`.

        :attr:`optimize_varf` flag update **(in step 2, above)** can
        be overwritten/undone if additional ``optimize_varf=False``
        keyword argument is provided.

        Parameters
        ----------
        mf : :class:`RHF <mqed.qedhf.RHF>`
            Instance of OpenMS mean-field class.

        Keyword Arguments
        -----------------
        couplings_var : float, :class:`list[floats] <list>`, :class:`~numpy.ndarray`
            Variational parameter values, :math:`f_\al`.
            **Optional**
        optimize_varf : bool
            Whether to optimize variational parameters.
            **Optional,** ``default = False``

        Raises
        ------
        ValueError
            Whenever provided parameter is not expected type or shape.
        """

        self._mf = mf
        self.verbose = mf.verbose
        self.stdout = mf.stdout
        self.nao = mf.nao

        # Variational parameters and optimization flag (if provided)
        if "couplings_var" in kwargs and kwargs["couplings_var"] is not None:

            # QED-HF
            if type(self._mf) == qedhf.RHF:
                warn_msg = f"QED-HF does not require variational parameters."
                logger.warn(self, warn_msg)

            # SC/VT-QED-HF
            elif type(self._mf) in (scqedhf.RHF, vtqedhf.RHF):

                if isinstance(kwargs["couplings_var"], list):
                    kwargs["couplings_var"] = numpy.asarray(kwargs["couplings_var"],
                                                            dtype=float)

                if (not isinstance(kwargs["couplings_var"], numpy.ndarray) or
                    kwargs["couplings_var"].size != self.nmodes):
                    err_msg = f"Parameter 'couplings_var' does " + \
                              f"not have dimension: len(omega)."
                    logger.error(self, err_msg)
                    raise ValueError(err_msg)

                # SC-QED-HF
                if type(self._mf) == scqedhf.RHF:

                    if not all(i == 1.0 for i in kwargs["couplings_var"]):
                        err_msg = f"Value of 'f' parameter must be 1.0 for " + \
                                  f"each mode when mean-field is SC-QED-HF."
                        logger.error(self, err_msg)
                        raise ValueError(err_msg)

                    if ("optimize_varf" in kwargs and kwargs["optimize_varf"] == True):
                        warn_msg = f"Cannot optimize 'f' in SC-QED-HF. " + \
                                   f"Valus fixed to 1.0 for each mode."
                        logger.warn(self, warn_msg)

                    self.couplings_var = kwargs["couplings_var"].copy()
                    self.update_couplings()
                    self.optimize_varf = False

                # VT-QEDHF
                if type(self._mf) == vtqedhf.RHF:

                    self.couplings_var = kwargs["couplings_var"].copy()
                    self.update_couplings()
                    self.optimize_varf = True

                    if ("optimize_varf" in kwargs and kwargs["optimize_varf"] == False):
                        self.optimize_varf = False

            else:
                err_msg = f"Mean-field object must be " + \
                          f"instance of OpenMS QED object."
                logger.error(self, err_msg)
                raise ValueError(err_msg)

        # Ensure SC/VT-QEDHF coupling is correct
        else:
            if type(self._mf) == scqedhf.RHF:
                self.couplings_var = numpy.ones(self.nmodes,
                                                dtype=float)
                self.update_couplings()
                self.optimize_varf = False

            elif type(self._mf) == vtqedhf.RHF:
                self.couplings_var = 0.5 * numpy.ones(self.nmodes,
                                                      dtype=float)
                self.update_couplings()
                self.optimize_varf = True

        # Modified dipole moment matrix
        self.dipole_ao = self.get_dipole_ao()
        self.gmat = self.get_gmat_ao()

        # Modified quadrupole moment matrix, only for "complete_basis"
        if self.complete_basis:
            self.quadrupole_ao = self.get_quadrupole_ao()
            self.q_lambda_ao = self.get_q_lambda_ao()

        return self


    def update_couplings(self):
        """Update :attr:`couplings_res` by ``1.0 - couplings_var``."""
        self.couplings_res = numpy.ones(self.nmodes) - self.couplings_var


    def dump_flags(self):
        if self.verbose < logger.INFO:
            return self

        logger.info(self, '\n\n******** %s ********', self.__class__)
        logger.info(self, 'boson_type = %s', self.__class__.__name__)
        logger.info(self, 'complete_basis = %s', self.complete_basis)
        logger.info(self, 'add_nuc_dipole = %s', self.add_nuc_dipole)
        if self.origin_shift is not None:
            logger.info(self, 'origin_shift = %.3f   %.3f   %.3f', *(self.origin_shift))
        logger.info(self, 'optimize_varf = %s', self.optimize_varf)
        logger.info(self, 'use_cs = %s', self.use_cs)
        logger.info(self, 'nmodes = %d\n', self.nmodes)
        for a in range(self.nmodes):
            logger.info(self, '------ cavity mode #%s ------', (a + 1))
            logger.info(self, 'nboson_states[%s] = %d', *(a, self.nboson_states[a]))
            logger.info(self, 'omega[%s] = %.1f', *(a, self.omega[a]))
            logger.info(self, 'vec[%s] = %.3f   %.3f   %.3f', *(a, *self.vec[a]))
            if self.use_cs:
                logger.info(self, 'coherent_state[%s] = %.10f', *(a, self.z_alpha[a]))
            logger.info(self, '== %s ==', ("PF Hamiltonian"))
            logger.info(self, 'couplings[%s] = %.10f', *(a, self.couplings[a]))
            logger.info(self, 'couplings_bilinear[%s] = %.10f', *(a, self.couplings_bilinear[a]))
            logger.info(self, 'couplings_dse[%s] = %.10f', *(a, self.couplings_self[a]))
            logger.info(self, '== %s ==', ("SC/VT-QED-HF"))
            logger.info(self, 'couplings_var[%s] = %.10f', *(a, self.couplings_var[a]))
            logger.info(self, 'couplings_res[%s] = %.10f', *(a, self.couplings_res[a]))
        return self

    # ----------------------
    # Template boson methods
    # ----------------------

    def update_cs(self):
        r"""Template method to update :math:`z_\al` values in CS representation."""
        raise NotImplementedError("Subclasses must implement this method.")

<<<<<<< HEAD
=======
    def get_gmat_so(self):
        """Template method to get coupling matrix in SO."""
        raise NotImplementedError("Subclasses must implement this method.")

>>>>>>> 11d16fe2
    def get_dse_hcore(self):
        r"""Template method to construct DSE-mediated OEI in AO basis."""
        raise NotImplementedError("Subclasses must implement this method.")

    def get_dse_jk(self):
        r"""Template method to construct DSE-mediated J/K matrices in AO basis."""
        raise NotImplementedError("Subclasses must implement this method.")

    def get_quadrupole_ao(self):
        r"""Template method to construct quadrupole moment matrix in AO basis."""
        raise NotImplementedError("Subclasses must implement this method.")

    def get_polarized_quadrupole_ao(self):
        r"""Template method to construct polarized quadrupole moment matrix in AO basis."""
        raise NotImplementedError("Subclasses must implement this method.")

    def get_q_lambda_ao(self):
        r"""Template method to construct polarized dipole self-energy matrix in AO basis."""
        raise NotImplementedError("Subclasses must implement this method.")

    def get_gmat_ao(self):
        r"""Template method to construct polarized interaction matrix in AO basis."""
        raise NotImplementedError("Subclasses must implement this method.")

    def get_geb_ao(self):
        r"""Template method to construct bilinear interaction matrix in AO basis."""
        raise NotImplementedError("Subclasses must implement this method.")

    def get_dipole_ao(self):
        r"""Template method to construct dipole moment matrix in AO basis."""
        raise NotImplementedError("Subclasses must implement this method.")


    def construct_g_dse_JK(self):
        r"""
        DSE-mediated JK matrix
        """
        raise NotImplementedError


class Photon(Boson):
    r"""Photon subclass."""
    def __init__(self, *args, **kwargs):

        super().__init__(*args, **kwargs)

        self.gmat = None
        self.q_lambda_ao = None

        # Values used by 'post-hf integrals' methods
        self.ptot = self.pa = self.pb = None
        self.ca = self.cb = None
        self.na = self.nb = None
        self.const = None

    # --------------
    # QED-HF methods
    # --------------

    def update_cs(self, dm):
        r"""Update :math:`z_\alpha` values.

        If :attr:`use_cs` ``= True``, update values
        stored in :attr:`z_alpha`.

        .. math::

            z_\alpha = \langle \lambda\cdot \boldsymbol{D}\rangle


        Parameters
        ----------
        dm : :class:`~numpy.ndarray`
            Density matrix.

        Returns
        -------
        :class:`~numpy.ndarray`
            Updatec :attr:`z_alpha`, stored in :attr:`z_alpha`.

        .. warning::
            Relate to the working equations, found in the theory,
            the values of :math:`z_\alpha` computed here differ by
            a factor of :math:`-\frac{1}{\sqrt{2\om_\al}}`.
        """

        if self.use_cs:
            self.z_alpha = lib.einsum("pq, Xpq ->X", dm, self.gmat)


<<<<<<< HEAD
=======
    def add_oei_ao(self, dm, s1e=None, residue=False):
        r"""Compute QED-RHF boson-mediated 1e- integrals.

        return DSE-mediated oei.. This is universal for bare HF or QED-HF.
        DSE-mediated oei:

        (to be updated for the many-photon case)

        .. math::

            & -\langle \lambda\cdot D\rangle g^\alpha_{uv} - 0.5 q^\alpha_{uv} + z^2 S/N_e \\
            & = -\text{Tr}[\rho g^\alpha] g^\alpha_{uv} - 0.5 q^\alpha_{uv} + z^2 S/N_e \\
            & = -zg - 0.5 * q (\text{or }g^2) + z^2 S/N_e

        since :math:`z^2 = z^2 * \text{Tr}[S D] /N_e = \text{Tr}[(z^2/N_eS)D]`
        i.e., we can add z^2/Ne*S into oei, where S is the overlap, Ne is total energy
        and Ne = Tr[SD].

        Regardless of Fock basis or coherent-state (CS) representation,
        return quadrupole-modified OEI contribution, which arises
        from the DSE term of the PF Hamiltonian:

        .. math::
            \bm{h}_{\tt{DSE}} &= \bm{h}_{\tt{bare}} - \frac{1}{2}
                                 \sum_\al \sum_{\mu\nu} \rho_{\mu\nu}
                                 \cdot \bm{\tilde{q}}^\al_{\mu\nu} \\
            \bm{\tilde{q}}^\al_{\mu\nu} &= \la_{\al}^2
                                           \cdot \bm{Q}^\al_{\mu\nu}
        where :math:`\bm{Q}^\al` is the polarized quadrupole moment matrix
        in the AO basis.

        In CS representation, when :attr:`use_cs` ``= True``, additional
        DSE-mediated contribution to the OEI is included:

        .. math::
            \bm{h}_{\tt{CS}} &= \bm{h}_{\tt{DSE}} - \bm{\tilde{d}}^\al
                                \sum_\al \sum_{\mu\nu} \rho_{\mu\nu}
                                \cdot \mel*{\mu}{\hat{D}}{\nu} \\
            \bm{\tilde{d}}^\al_{\mu\nu} &= \la_\al
                                           \cdot \bm{D}^\al_{\mu\nu}
        where :math:`\bm{D}^\al` is the polarized dipole moment matrix in
        the AO basis.

        Also in CS representation, :math:`E_{\tt{QED-HF}}` includes DSE
        term:

        .. math::
            E_{\tt{QED-HF}} = E_{\tt{HF}}
                            + \frac{1}{2} \sum_\al
                              \langle
                              [ \la_\al \cdot
                                (\hat{D} - \ev*{\hat{D}}_{\mu\nu})
                              ]^2
                              \rangle
        that can also be included via the OEI, since:

        .. math::
            \langle
            [ \la_\al
            \cdot (\hat{D} - \ev*{\hat{D}}_{\mu\nu})]^2
            \rangle
            &= \langle [ \la_\al
               \cdot (\hat{D} - \ev*{\hat{D}}_{\mu\nu})]^2
               \rangle
               \cdot \frac{\Tr[\bm{S} \cdot \bm{\rho}]}
               {N_{\tt{elec}}} \\
            &= \tt{Tr}
               \left[
               \frac{[ \la_\al \cdot
               (\hat{D} - \ev*{\hat{D}}_{\mu\nu})]^2}
               {N_{\tt{elec}}} \bm{S} \cdot \bm{\rho}
               \right]
        where :math:`\bm{\rho}` is the provided electronic density matrix,
        ``dm``.

        Parameters
        ----------
        dm : :class:`~numpy.ndarray`
            Density matrix.
        s1e : :class:`~numpy.ndarray`
            Overlap matrix, **optional**
            (computed if not provided).
        residue : bool
            Multiply by pre-factor if ``True``.

              - used by VT-QED-HF solver
              - **optional,** ``default = False``

        Return
        ------
        dse_oei : :class:`~numpy.ndarray`
            DSE-mediated OEI for all photon modes.

        """

        self.get_q_dot_lambda()
        self.get_gmatao()
        if s1e is None:
            s1e = self._mf.get_ovlp(self._mol)

        if self.use_cs:
            self.update_cs(dm)

        gvar2 = numpy.ones(self.nmodes)
        if residue:
            gvar2 = self.couplings_res**2 # element-wise

        oei = - lib.einsum("Xpq, X->pq", self.gmat, gvar2 * self.z_alpha)
        if self.complete_basis:
            oei -= 0.5 * lib.einsum("Xpq, X->pq", self.q_lambda_ao, gvar2)
        else:
            s_eval, s_evec = scipy.linalg.eigh(s1e)
            idx = s_eval > 1e-15
            s_inv = numpy.dot(s_evec[:, idx] / s_eval[idx], s_evec[:, idx].conj().T)

            tmp_term = lib.einsum("Xpr, rs, Xsq-> Xpq", self.gmat, s_inv, self.gmat)
            oei += 0.5 * lib.einsum("X, Xpq-> pq", gvar2, tmp_term)
            del (tmp_term)

        # DSE + boson energy (beyond |0> state)
        z2s = (0.5 * numpy.sum(self.z_alpha**2 * gvar2) + self.e_boson)* s1e/self._mol.nelectron
        # z2s = (0.5 * numpy.sum(self.z_alpha**2 * gvar2))* s1e/self._mol.nelectron
        oei += z2s

        # bilinear term
        # off-diaognal (photonic) block
        idx = 0
        for imode in range(self.nmodes):
            shift = numpy.eye(self.gmat.shape[1]) * self.z_alpha[imode] #/ mol.nelectron
            shift = s1e * self.z_alpha[imode]
            gtmp = (self.gmat[imode] - shift) * self.couplings_res[imode]
            gtmp *= numpy.sqrt(0.5*self.omega[imode])

            ci = self.boson_coeff[idx : idx + self.nboson_states[imode], 0]
            pdm = numpy.outer(numpy.conj(ci), ci)
            mdim = self.nboson_states[imode]
            h_od = numpy.diag(numpy.sqrt(numpy.arange(1, mdim)), k = 1) \
               + numpy.diag(numpy.sqrt(numpy.arange(1, mdim)), k = -1)
            ph_exp_val = numpy.sum(h_od * pdm)
            oei += gtmp * ph_exp_val

            idx += self.nboson_states[imode]
        return oei


>>>>>>> 11d16fe2
    def get_dse_hcore(self, dm=None, s1e=None, residue=False):
        r"""Compute QED-RHF boson-mediated 1e- integrals.

        Deprecation warning:
        this function will be deprecated as it same as add_oei_ao and
        this term include bilinear as well. the function name is misleading

        Regardless of Fock basis or coherent-state (CS) representation,
        return quadrupole-modified OEI contribution, which arises
        from the DSE term of the PF Hamiltonian:

        .. math::
            \bm{h}_{\tt{DSE}} &= \bm{h}_{\tt{bare}} - \frac{1}{2}
                                 \sum_\al \sum_{\mu\nu} \rho_{\mu\nu}
                                 \cdot \bm{\tilde{q}}^\al_{\mu\nu} \\
            \bm{\tilde{q}}^\al_{\mu\nu} &= \la_{\al}^2
                                           \cdot \bm{Q}^\al_{\mu\nu}
        where :math:`\bm{Q}^\al` is the polarized quadrupole moment matrix
        in the AO basis.

        In CS representation, when :attr:`use_cs` ``= True``, additional
        DSE-mediated contribution to the OEI is included:

        .. math::
            \bm{h}_{\tt{CS}} &= \bm{h}_{\tt{DSE}} - \bm{\tilde{d}}^\al
                                \sum_\al \sum_{\mu\nu} \rho_{\mu\nu}
                                \cdot \mel*{\mu}{\hat{D}}{\nu} \\
            \bm{\tilde{d}}^\al_{\mu\nu} &= \la_\al
                                           \cdot \bm{D}^\al_{\mu\nu}
        where :math:`\bm{D}^\al` is the polarized dipole moment matrix in
        the AO basis.

        Also in CS representation, :math:`E_{\tt{QED-HF}}` includes DSE
        term:

        .. math::
            E_{\tt{QED-HF}} = E_{\tt{HF}}
                            + \frac{1}{2} \sum_\al
                              \langle
                              [ \la_\al \cdot
                                (\hat{D} - \ev*{\hat{D}}_{\mu\nu})
                              ]^2
                              \rangle
        that can also be included via the OEI, since:

        .. math::
            \langle
            [ \la_\al
            \cdot (\hat{D} - \ev*{\hat{D}}_{\mu\nu})]^2
            \rangle
            &= \langle [ \la_\al
               \cdot (\hat{D} - \ev*{\hat{D}}_{\mu\nu})]^2
               \rangle
               \cdot \frac{\Tr[\bm{S} \cdot \bm{\rho}]}
               {N_{\tt{elec}}} \\
            &= \tt{Tr}
               \left[
               \frac{[ \la_\al \cdot
               (\hat{D} - \ev*{\hat{D}}_{\mu\nu})]^2}
               {N_{\tt{elec}}} \bm{S} \cdot \bm{\rho}
               \right]
        where :math:`\bm{\rho}` is the provided electronic density matrix,
        ``dm``.

        Parameters
        ----------
        dm : :class:`~numpy.ndarray`
            Density matrix.
        s1e : :class:`~numpy.ndarray`
            Overlap matrix, **optional**
            (computed if not provided).
        residue : bool
            Multiply by pre-factor if ``True``.

              - used by VT-QED-HF solver
              - **optional,** ``default = False``

        Return
        ------
        dse_oei : :class:`~numpy.ndarray`
            DSE-mediated OEI for all photon modes.
        """

        warnings.warn(
            "The 'get_dse_hcore' function is deprecated, please use add_oei_ao" +
            "instead because since boson-mediated oei part includes both DSE and bilinear term",
            DeprecationWarning,
            stacklevel=2,
        )

        if s1e is None:
            s1e = self._mf.get_ovlp(self._mol)

        # Always shift OEI with photon ground state energy
        dse_oei = self.e_boson * s1e / self.nelectron

        # DSE contribution
        g_dse = numpy.ones(self.nmodes) if not residue else \
                (self.couplings_res ** 2)

        if self.complete_basis:
            dse_oei -= 0.5 * lib.einsum("X, Xpq-> pq", g_dse, self.q_lambda_ao)
        else:
            s_eval, s_evec = scipy.linalg.eigh(s1e)
            idx = s_eval > 1e-15
            s_inv = numpy.dot(s_evec[:, idx] / s_eval[idx], s_evec[:, idx].conj().T)

            tmp_term = lib.einsum("Xpr, rs, Xsq-> Xpq", self.gmat, s_inv, self.gmat)
            dse_oei += 0.5 * lib.einsum("X, Xpq-> pq", g_dse, tmp_term)
            del (tmp_term)

        # DSE contributions to OEI and total energy from coherent-state representation
        if self.use_cs == True:
            dse_oei += 0.5 * numpy.sum(self.z_alpha**2 * g_dse) * s1e / self.nelectron
            dse_oei -= lib.einsum("X, Xpq-> pq", g_dse * self.z_alpha, self.gmat)

        # E-P bilinear coupling contribution
        g_ep = numpy.ones(self.nmodes) if not residue else \
               self.couplings_res

        ep_term = numpy.zeros((self.nao, self.nao))
        for a in range(self.nmodes):

            shift = s1e * self.z_alpha[a]
            gtmp = (self.gmat[a] - shift) * numpy.sqrt(0.5 * self.omega[a])
            gtmp *= g_ep[a]

            ph_exp_val = self.get_bdag_minus_b_expval(a)
            ep_term += (gtmp * ph_exp_val)

        dse_oei -= ep_term
        del (g_ep, shift, gtmp, ph_exp_val, ep_term)

        return dse_oei


    def get_dse_jk(
        self, dm, residue=False):
        r"""
        Return DSE-mediated :math:`J` and :math:`K` matrices.

        Uses parts of :external:func:`hf.get_jk <pyscf.scf.hf.get_jk>`
        function from PySCF to generalize construction of DSE-mediated
        :math:`J/K` matrices for an input of multiple density matrices.

        .. warning::
            This term exists in both Fock/particle-number basis and
            within the coherent-state (CS) representation. Therefore,
            stored :attr:`z_alpha` values are not used, as these are
            set to an array of zeros when not in CS representation.

        .. math::
            J^\tt{DSE}_{\mu\nu} &= \sum_{\la\si} \rho_{\la\si}
                                   \sum_\al (\mu\nu|\la\si)^\al
                                 = \sum_{\la\si} \rho_{\la\si}
                                   \sum_\al g^\al_{\mu\nu} g^\al_{\la\si} \\
            K^\tt{DSE}_{\mu\nu} &= \sum_{\la\si} \rho_{\la\si}
                                   \sum_\al (\mu\si|\la\nu)^\al
                                 = \sum_{\la\si} \rho_{\la\si}
                                   \sum_\al g^\al_{\mu\si} g^\al_{\la\nu}

        Parameters
        ----------
        dm : :class:`~numpy.ndarray`
            Density matrix.
        residue : bool
            Multiply by pre-factor if ``True``.

              - used by VT-QED-HF solver
              - **optional,** ``default = False``

        Returns
        -------
        :class:`~numpy.ndarray`, :class:`~numpy.ndarray`
            DSE contributions to Coulomb :math:`(J)` and Exchange
            :math:`(K)` matrices of all photon modes, for each
            density matrix provided.
        """

        # Support input 'dm' being multiple density matrices
        dm = numpy.asarray(dm, order='C')
        dm_shape = dm.shape
        dm = dm.reshape(-1, self.nao, self.nao)
        n_dm = dm.shape[0]
        if n_dm > 1:
            log_msg = f"J/K matices constructed for {n_dm} density matrices."
            logger.debug(self, log_msg)

        # Scale by residual in VT-QED-HF
        g_dse = numpy.ones(self.nmodes) if not residue else \
                self.couplings_res * self.couplings_res

        j_dse = numpy.zeros((n_dm, self.nao, self.nao))
        k_dse = numpy.zeros((n_dm, self.nao, self.nao))

        # J/K matrices for all input density matrices
        for i in range(n_dm):

            # Coulomb (J)
            tmp_term = lib.einsum("Xpq, qp-> X", self.gmat, dm[i])
            j_dse[i] += lib.einsum("X, Xpq-> pq", g_dse * tmp_term, self.gmat)
            del (tmp_term)

            # Exchange (K)
            tmp_term = lib.einsum("Xpr, Xsq, sr-> Xpq", self.gmat, self.gmat, dm[i])
            k_dse[i] += lib.einsum("X, Xpq-> pq", g_dse, tmp_term)
            del (tmp_term)

        return j_dse.reshape(dm_shape), k_dse.reshape(dm_shape)


    def get_quadrupole_ao(self):
        r"""Return quadrupole moment matrix in AO basis."""
        return get_quadrupole_ao(self._mol,
                                 add_nuc_dipole=self.add_nuc_dipole,
                                 origin_shift=self.origin_shift)


    def get_polarized_quadrupole_ao(self, mode):
        r"""Return product of ``mode`` vector and quadrupole moment matrix.

        Returns product of the transversal polarization vector of
        photon ``mode`` and quadrupole moment matrix :attr:`quadrupole_ao`.

        .. math::
            \bm{Q}_\al = \bm{e}_\al
                         \cdot \mel*{\mu}{\hat{Q}}{\nu}
                         \cdot \bm{e}_\al

        Parameters
        ----------
        mode : int
            Index for ``mode`` stored in the object.

        Returns
        -------
        :class:`~numpy.ndarray`
            Quadrupole moment matrix polarized by photon mode.
        """

        outer_prod = numpy.outer(self.vec[mode], self.vec[mode]).reshape(-1)
        return lib.einsum("X, Xuv-> uv", outer_prod, self.quadrupole_ao)


    def get_q_lambda_ao(self):
        r"""Compute dipole self-energy matrix for all modes in AO basis.

        .. math::
            \bm{\tilde{q}} = \sum_\al \cdot
                             \mel*{\mu}{(\bm{\la}_\al\cdot\hat{D})^2}{\nu}
        Function only runs if :attr:`q_lambda_ao` is not ``None``.

        Returns
        -------
        :class:`~numpy.ndarray`
            Modified quadrupole moment matrix in AO basis.
        """

        q_lambda_ao = numpy.zeros((self.nmodes, self.nao, self.nao))

        for a in range(self.nmodes):

            q_lambda_ao[a] += self.get_polarized_quadrupole_ao(a)

            debug_msg = f"{self.boson_type} mode #{a + 1}: " + \
                        f"Norm of polarized quadrupole moment 'Q_ao' = " + \
                        f"{numpy.linalg.norm(q_lambda_ao[a])}"
            logger.debug(self, debug_msg)

        return lib.einsum("X, Xuv-> Xuv", (self.couplings ** 2), q_lambda_ao)

    def get_q_dot_lambda(self):
        r"""same as get_q_lambda_ao, one of them will be deprecated!!!"""
        # Tensor:  <u|r_i * r_y> * v_x * v_y
        if self.q_lambda_ao is None:
            nao = self._mol.nao_nr()
            self.q_lambda_ao = numpy.empty((self.nmodes, nao, nao))
            if self.quadrupole_ao is None:
                self.quadrupole_ao = self.get_quadrupole_ao()
            for mode in range(self.nmodes):
                x_out_y = numpy.outer(self.vec[mode], self.vec[mode]).reshape(-1)
                x_out_y *= self.couplings[mode] ** 2
                self.q_lambda_ao[mode] = numpy.einsum("J,Juv->uv", x_out_y, self.quadrupole_ao)

        logger.debug(self, f" Norm of Q_ao {numpy.linalg.norm(self.q_lambda_ao)}")


    def get_dipole_ao(self):
        r"""Return dipole moment matrix in AO basis."""
        return get_dipole_ao(self._mol,
                             add_nuc_dipole=self.add_nuc_dipole,
                             origin_shift=self.origin_shift)


    def get_polarized_dipole_ao(self, mode):
        """
        Gets the product between the photon transversal polarization
        and the dipole moments.
        """

        if self.dipole_ao is None:
            self.dipole_ao = self.get_dipole_ao()
        x_dot_mu_ao = numpy.einsum("x,xuv->uv", self.vec[mode], self.dipole_ao)
        return x_dot_mu_ao


    def get_gmat_ao(self):
        r"""Compute interaction matrix for all modes in AO basis.

        .. math::
            \bm{\tilde{d}} = \sum_\al \cdot
                             \mel*{\mu}{\bm{\la}_\al\cdot\hat{D}}{\nu}
        Function only runs if :attr:`gmat` is not ``None``.


        Returns
        -------
        :class:`~numpy.ndarray`
            Interaction matrix, stored in :attr:`gmat`.
        """

        gmat = lib.einsum("Xc, cuv-> Xuv", self.vec, self.dipole_ao)

        for a in range(self.nmodes):
            debug_msg = f"{self.boson_type} mode #{a + 1}: " + \
                        f"Norm of 'gmat_ao' w/o lambda: " + \
                        f"{numpy.linalg.norm(gmat[a])}"
            logger.debug(self, debug_msg)

        return lib.einsum("X, Xuv-> Xuv", self.couplings, gmat)

    def get_gmatao(self):
        r"""Compute interaction matrix for all modes in AO basis.

        Only difference from get_geb_ao is the sqrt(w/2) factor in get_geb_ao

        TODO: get_gmat_ao or this one will be deprecated

        .. math::
            \bm{\tilde{d}} = \sum_\al \cdot
                             \mel*{\mu}{\bm{\la}_\al\cdot\hat{D}}{\nu}
        Function only runs if :attr:`gmat` is not ``None``.


        Returns
        -------
        :class:`~numpy.ndarray`
            Interaction matrix, stored in :attr:`gmat`.
        """

        if self.gmat is None:
            nao = self._mol.nao_nr()
            gmat = numpy.empty((self.nmodes, nao, nao))
            for mode in range(self.nmodes):
                gmat[mode] = self.get_polarized_dipole_ao(mode) #* self.couplings[mode]
                logger.debug(self, f" Norm of gao without w {numpy.linalg.norm(gmat[mode])}")
                gmat[mode] *= self.couplings[mode]
                #gmat = numpy.einsum("Jx,J,xuv->Juv", self.vec, self.gfac, self.dipole_ao)
            self.gmat = gmat


    def get_geb_ao(self, mode):
        r"""Return bilinear interaction term of ``mode`` in :class:`Boson`.

        The bilinear interaction term of ``mode`` is :attr:`gmat[mode] <gmat>`,
        scaled by a frequency-dependent term:

        .. math::
            \sqrt{\frac{\om_\al}{2}} \bm{\tilde{d}}^\al
            = \sqrt{\frac{\om_\al}{2}}
              \cdot \mel*{\mu}{\bm{\la}_\al \cdot \hat{D}}{\nu}

        Parameters
        ----------
        mode : int
            Index for ``mode`` stored in the object.

        Returns
        -------
        :class:`~numpy.ndarray`
            Interaction matrix of mode scaled by frequency term.
        """
        return (numpy.sqrt(0.5 * self.omega[mode]) * self.gmat[mode])


    def get_bdag_plus_b_sq_expval(self, mode):

        mdim = self.nboson_states[mode]

        h_diag = numpy.diag(2 * numpy.arange(mdim))
        pdm = self.get_boson_dm(mode)
        return numpy.sum(h_diag * pdm)


    def get_bdag_minus_b_expval(self, mode):

        mdim = self.nboson_states[mode]

        h_od = numpy.diag(numpy.sqrt(numpy.arange(1, mdim)), k = 1) \
               + numpy.diag(numpy.sqrt(numpy.arange(1, mdim)), k = -1)
        pdm = self.get_boson_dm(mode)
        return numpy.sum(h_od * pdm)


    # -----------------------------------
    # Post-HF integrals (coupled-cluster)
    # -----------------------------------

    def get_omega(self):
        return self.omega


    def get_mos(self):
        r"""
        get MO coefficients.
        """

        mf = self._mf
        self.nmo = 2 * self.nao
        if mf.mo_coeff is None:
            mf.kernel()
        if mf.mo_occ.ndim == 1:
            ca = cb = mf.mo_coeff
            na = nb = int(mf.mo_occ.sum() // 2)
        else:
            ca, cb = mf.mo_coeff
            na, nb = int(mf.mo_occ[0].sum()), int(mf.mo_occ[1].sum())
        self.ca, self.cb = ca, cb
        self.na, self.nb = na, nb
        self.pa = numpy.einsum("ai,bi->ab", ca[:, :na], ca[:, :na])
        self.pb = numpy.einsum("ai,bi->ab", cb[:, :nb], cb[:, :nb])
        self.ptot = block_diag(self.pa, self.pb)


    def tmat(self):
        """
        Returns T-matrix in spin orbital (SO) basis.
        """
        t = self._mf.get_hcore()
        return block_diag(t, t)


    def fock(self):
        from pyscf import scf
        from pyscf.scf import ghf

        if self.pa is None or self.pb is None:
            raise Exception("Cannot build Fock without density ")

        h1 = self._mf.get_hcore()

        # add DSE-oei contribution
        if not self.shift:
            h1 += self.add_oei_ao(self.pa+self.pb)


        ptot = block_diag(self.pa, self.pb)
        h1 = block_diag(h1, h1)

        # this only works for bare HF
        #myhf = scf.GHF(self._mol)
        #fock = h1 + myhf.get_veff(self._mol, dm=ptot)

        # we use jk_buld from mf object instead
        jkbuild = self._mf.get_jk
        vj, vk = ghf.get_jk(self._mol, dm=ptot, hermi=1, jkbuild=jkbuild)
        #vj, vk = self._mf.get_jk(self._mol, dm=self.pa+self.pb, hermi=1) # in ao
        fock = h1 + vj - vk

        return fock


    def hf_energy(self):
        # this only works with bare HF
        F = self.fock()
        T = self.tmat()
        ptot = block_diag(self.pa, self.pb)

        Ehf = numpy.einsum("ij,ji->", ptot, F)
        Ehf += numpy.einsum("ij,ji->", ptot, T)
        # print(f"Electronic energy in hf_energy()= {Ehf}")
        if self.shift:
            return 0.5 * Ehf + self._mf.energy_nuc() + self.const
        else:
            return 0.5 * Ehf + self._mf.energy_nuc()


    def g_fock(self):
        if self.ca is None: self.get_mos()

        na, nb = self.na, self.nb
        va, vb = self.nmo // 2 - na, self.nmo // 2 - nb
        Co = block_diag(self.ca[:, :na], self.cb[:, :nb])
        Cv = block_diag(self.ca[:, na:], self.cb[:, nb:])

        F = self.fock()
        logger.debug(self, f" -YZ: F.shape = {F.shape}")
        logger.debug(self, f" -YZ: Norm of F with DSE oei {numpy.linalg.norm(F)}")

        if self.shift:
            Foo = numpy.einsum("pi,pq,qj->ij", Co, F, Co) - 2 * numpy.einsum(
                "I,pi,Ipq,qj->ij", self.xi, Co, self.gmatso, Co
            )
            Fov = numpy.einsum("pi,pq,qa->ia", Co, F, Cv) - 2 * numpy.einsum(
                "I,pi,Ipq,qa->ia", self.xi, Co, self.gmatso, Cv
            )
            Fvo = numpy.einsum("pa,pq,qi->ai", Cv, F, Co) - 2 * numpy.einsum(
                "I,pa,Ipq,qi->ai", self.xi, Cv, self.gmatso, Co
            )
            Fvv = numpy.einsum("pa,pq,qb->ab", Cv, F, Cv) - 2 * numpy.einsum(
                "I,pa,Ipq,qb->ab", self.xi, Cv, self.gmatso, Cv
            )
        else:
            Foo = numpy.einsum("pi,pq,qj->ij", Co, F, Co)
            Fov = numpy.einsum("pi,pq,qa->ia", Co, F, Cv)
            Fvo = numpy.einsum("pa,pq,qi->ai", Cv, F, Co)
            Fvv = numpy.einsum("pa,pq,qb->ab", Cv, F, Cv)
        return one_e_blocks(Foo, Fov, Fvo, Fvv)


    def get_I(self, full=False):
        from pyscf import ao2mo
        if self.ca is None: self.get_mos()

        na, nb = self.na, self.nb
        va, vb = self.nmo // 2 - na, self.nmo // 2 - nb
        nao = self.nmo // 2
        C = numpy.hstack((self.ca, self.cb))

        if False:
            # don't add DSE-mediated eri
            eri = ao2mo.general(self._mol, [C,]*4, compact=False).reshape([self.nmo,]*4)
        else:
            # add the DSE-mediated eri
            bare_eri =  self._mol.intor("int2e", aosym="s1")
            for mode in range(self.nmodes):
                bare_eri += numpy.einsum("pq,rs->pqrs", self.gmat[mode], self.gmat[mode])
            eri = ao2mo.general(bare_eri, [C,]*4, compact=False).reshape([self.nmo,]*4)

        eri[:nao, nao:] = eri[nao:, :nao] = eri[:, :, :nao, nao:] = eri[:, :, nao:, :nao] = 0

        Ua_mo = eri.transpose(0, 2, 1, 3) - eri.transpose(0, 2, 3, 1)
        logger.debug(self, f" -YZ: Norm of I with DSE eri {numpy.linalg.norm(Ua_mo)}")
        if full: return Ua_mo

        temp = [i for i in range(self.nmo)]
        oidx = temp[:na] + temp[self.nmo // 2 : self.nmo // 2 + nb]
        vidx = temp[na : self.nmo // 2] + temp[self.nmo // 2 + nb :]
        # print("\nnorm(I_mo)=", numpy.linalg.norm(Ua_mo))

        vvvv = Ua_mo[numpy.ix_(vidx, vidx, vidx, vidx)]
        vvvo = Ua_mo[numpy.ix_(vidx, vidx, vidx, oidx)]
        vovv = Ua_mo[numpy.ix_(vidx, oidx, vidx, vidx)]
        vvoo = Ua_mo[numpy.ix_(vidx, vidx, oidx, oidx)]
        oovv = Ua_mo[numpy.ix_(oidx, oidx, vidx, vidx)]
        vovo = Ua_mo[numpy.ix_(vidx, oidx, vidx, oidx)]
        vooo = Ua_mo[numpy.ix_(vidx, oidx, oidx, oidx)]
        ooov = Ua_mo[numpy.ix_(oidx, oidx, oidx, vidx)]
        oooo = Ua_mo[numpy.ix_(oidx, oidx, oidx, oidx)]

        #vvov = Ua_mo[numpy.ix_(vidx, vidx, oidx, vidx)]
        #ovvv = Ua_mo[numpy.ix_(oidx, vidx, vidx, vidx)]
        #voov = Ua_mo[numpy.ix_(vidx, oidx, oidx, vidx)]
        #ovvo = Ua_mo[numpy.ix_(oidx, vidx, vidx, oidx)]
        #ovov = Ua_mo[numpy.ix_(oidx, vidx, oidx, vidx)]
        #oovo = Ua_mo[numpy.ix_(oidx, oidx, vidx, oidx)]
        #ovoo = Ua_mo[numpy.ix_(oidx, vidx, oidx, oidx)]

        return two_e_blocks(vvvv=vvvv,
               vvvo=vvvo, vovv=vovv,
               vvoo=vvoo, oovv=oovv,
               vovo=vovo, vooo=vooo,
               ooov=ooov, oooo=oooo)


    g_aint = get_I


    def mfG(self):
        if self.pa is None: self.get_mos()
        ptot = block_diag(self.pa, self.pb)
        g = self.gmatso
        if self.shift:
            mfG = numpy.zeros(self.nmodes)
        else:
            mfG = numpy.einsum("Ipq,qp->I", g, ptot)

        return (mfG, mfG)


    def gint(self):
        if self.ca is None: self.get_mos()
        g = self.gmatso.copy()
        na = self.na
        nb = self.nb
        Co = block_diag(self.ca[:, :na], self.cb[:, :nb])
        Cv = block_diag(self.ca[:, na:], self.cb[:, nb:])

        oo = numpy.einsum("Ipq,pi,qj->Iij", g, Co, Co)
        ov = numpy.einsum("Ipq,pi,qa->Iia", g, Co, Cv)
        vo = numpy.einsum("Ipq,pa,qi->Iai", g, Cv, Co)
        vv = numpy.einsum("Ipq,pa,qb->Iab", g, Cv, Cv)
        g = one_e_blocks(oo, ov, vo, vv)

        return (g, g)


    def get_gmat_so(self):
        r"""
        e-photon coupling matrix
        """

        if self.dipole_ao is None:
            self.get_dipole_ao()
        if self.quadrupole_ao is None:
            self.get_quadrupole_ao()
        if self.pa is None: self.get_mos()

        self.get_gmat_ao()

        # gmatso
        #gmatso = [
        #    block_diag(self.gmat[i], self.gmat[i]) for i in range(len(self.gmat))
        #]
        # add factor of sqrt(w/2) into the coupling
        gmatso = [
           block_diag(
               self.gmat[i] * numpy.sqrt(self.omega[i] / 2),
               self.gmat[i] * numpy.sqrt(self.omega[i] / 2),
           )
           for i in range(len(self.gmat))
        ]
        self.gmatso = numpy.asarray(gmatso)

        if self.shift:
            self.xi = numpy.einsum("Iab,ab->I", self.gmatso, self.ptot) / self.omega
            self.const = -numpy.einsum("I,I->", self.omega, self.xi**2)


    kernel = get_gmat_so


# class phonon which will compute the phonon modes and e-ph coupling strength
class Phonon(Boson):
    r"""Phonon subclass."""
    def __init__(self, *args, **kwargs):

        super().__init__(*args, **kwargs)


    def relax(self):
        raise NotImplementedError("Method not implemented!")

if __name__ == "__main__":
    import numpy
    from pyscf import gto
    from openms.mqed import boson
    from openms.mqed import qedhf

    mol = gto.M()
    mol.atom = """H 0 0 0; F 0 0 1.75202"""
    mol.unit = "Angstrom"
    mol.basis = "sto3g"
    mol.verbose = 3
    mol.build()

    nmodes = 1
    omega = numpy.zeros(nmodes)
    omega[0] = 0.5
    vec = numpy.zeros((nmodes, 3))
    vec[0, :] = 0.05 * numpy.asarray([0.0, 0.0, 1.0])

    qed = boson.Photon(mol, omega=omega, vec=vec)
    hf = qedhf.RHF(mol, qed)
    hf.max_cycle = 200
    hf.conv_tol = 1.0e-8
    hf.diis_space = 10
    mf = hf.run()

    for i in range(nmodes):
        g_eb = hf.qed.get_geb_ao(i)
        print("e-ph coupling matrix of mode ", i, "is \n", g_eb)

    # get I
    I = hf.qed.get_I()
    F = hf.qed.g_fock()<|MERGE_RESOLUTION|>--- conflicted
+++ resolved
@@ -611,11 +611,7 @@
         return numpy.outer(numpy.conj(bc), bc)
 
 
-<<<<<<< HEAD
-    def update_boson_coeff(self, dm):
-=======
     def update_boson_coeff(self, eref, dm):
->>>>>>> 11d16fe2
         r"""Update eigenvectors for all modes in :class:`Boson`.
 
         Construct and diagonalize photonic component of the
@@ -656,56 +652,15 @@
             has only diagonal terms.
             :math:`\hat{H}_{\tt{photon}}=\sum_{\al}\om_{\al}\cb{\al}\ab{\al}`
 
-<<<<<<< HEAD
-=======
 
         In the VSQ representation: (TBA)
 
->>>>>>> 11d16fe2
         Parameters
         ----------
         eref : float
             Reference electronic energy.
         dm : :class:`~numpy.ndarray`
             Density matrix.
-<<<<<<< HEAD
-        """
-
-        # Total photon energy
-        ph_e_tot = 0.0
-
-        for a in range(self.nmodes):
-            mdim = self.nboson[a] + 1
-
-            # Diagonal terms
-            hmat = numpy.diag(self.omega[a] * numpy.arange(mdim))
-
-            # Off diagonal terms, scaled by bilinear-coupling term and residual
-            # coupling values, if the cavity mode has non-zero photon occupation
-            # Also, photonic Hamiltonian is diagonal in CS representation
-            if mdim > 1 and self.use_cs == False:
-
-                h_od = numpy.diag(numpy.sqrt(numpy.arange(1, mdim)), k = 1) \
-                        + numpy.diag(numpy.sqrt(numpy.arange(1, mdim)), k = -1)
-
-                za = lib.einsum("pq, qp-> ", self.get_geb_ao(a), dm)
-                za *= self.couplings_res[a]
-
-                hmat -= (h_od * za)
-
-            # Photon cavity mode eigenvectors
-            self.boson_coeff[a] = h_evec = self._mf.eig(hmat, numpy.eye(mdim))[1]
-
-            # Photon mode energy
-            mode_e_tot = 0.0
-            for n in range(mdim):
-                coeff_term = numpy.conj(h_evec[n, 0]) * h_evec[n, 0]
-                mode_e_tot += self.omega[a] * n * coeff_term
-            ph_e_tot += mode_e_tot # add to total photon energy
-
-        self.e_boson = ph_e_tot
-
-=======
 
         Returns
         -------
@@ -780,7 +735,6 @@
 
         self.e_boson = Etot
         self.boson_coeff = c
->>>>>>> 11d16fe2
         return self
 
 
@@ -952,13 +906,10 @@
         r"""Template method to update :math:`z_\al` values in CS representation."""
         raise NotImplementedError("Subclasses must implement this method.")
 
-<<<<<<< HEAD
-=======
     def get_gmat_so(self):
         """Template method to get coupling matrix in SO."""
         raise NotImplementedError("Subclasses must implement this method.")
 
->>>>>>> 11d16fe2
     def get_dse_hcore(self):
         r"""Template method to construct DSE-mediated OEI in AO basis."""
         raise NotImplementedError("Subclasses must implement this method.")
@@ -1049,8 +1000,6 @@
             self.z_alpha = lib.einsum("pq, Xpq ->X", dm, self.gmat)
 
 
-<<<<<<< HEAD
-=======
     def add_oei_ao(self, dm, s1e=None, residue=False):
         r"""Compute QED-RHF boson-mediated 1e- integrals.
 
@@ -1196,7 +1145,6 @@
         return oei
 
 
->>>>>>> 11d16fe2
     def get_dse_hcore(self, dm=None, s1e=None, residue=False):
         r"""Compute QED-RHF boson-mediated 1e- integrals.
 
